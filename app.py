--- conflicted
+++ resolved
@@ -30,9 +30,6 @@
 
 # Riva client configuration
 RIVA_SERVER = "localhost:50051"  # Default Riva server address
-<<<<<<< HEAD
-riva_client = RivaClient(RIVA_SERVER)
-=======
 
 # Available ASR models and languages based on server configuration
 ASR_MODELS = {
@@ -47,31 +44,20 @@
 TTS_MODELS = {
     "fastpitch_hifigan": ["en-US", "es-ES", "es-US", "it-IT", "de-DE", "zh-CN"],
     "magpie": ["multi"],
-    "radtts_hifigan": ["en-US"],
-    "radttspp_hifigan": ["en-US"],
-    "pflow_hifigan": ["en-US"]
+    "radtts_hifigan": ["en-US"]
 }
 
 # Default model and language selections
 DEFAULT_ASR_MODEL = "conformer"
 DEFAULT_ASR_LANGUAGE = "en-US"
-DEFAULT_TTS_MODEL = "fastpitch_hifigan"  # Add this line
-DEFAULT_TTS_LANGUAGE = "en-US"  # Add this line
 
 # Create a dictionary to store client instances per model/language combo
 riva_clients = {}
 default_client = RivaClient(RIVA_SERVER)
->>>>>>> c44165bf
 
 # Store active streaming sessions
 active_sessions = {}
 
-<<<<<<< HEAD
-@app.route('/')
-def index():
-    """Render the main page."""
-    return render_template('index.html')
-=======
 # Mapping of language codes to specific voice names required by the server
 VOICE_NAME_MAP = {
     "en-US": ["English-US-Female-1", "English-US-Male-1"],
@@ -86,58 +72,34 @@
 # tts_models_languages_map["fastpitch_hifigan"]="en-US es-ES es-US it-IT de-DE zh-CN"
 VOICES = {}  # Will be populated with working voice configurations
 
-def query_available_tts_voices():
-    """
-    Query available TTS voices from the server and return a mapping of language to voice names.
-    
-    Returns:
-        Dictionary mapping languages to available voice names
-    """
-    global VOICES
-    
-    # Start with the predefined voice mapping
-    result_voices = {}
-    
-    # Create a test client
-    test_client = RivaClient(RIVA_SERVER)
-    
-    # Try to get voices for each supported language
-    for lang in VOICE_NAME_MAP.keys():
-        try:
-            voices = test_client.get_available_voices(lang)
-            if voices:
-                result_voices[lang] = voices
-            # If no voices returned but we have predefined voices, use those
-            elif lang in VOICE_NAME_MAP:
-                result_voices[lang] = VOICE_NAME_MAP[lang]
-        except Exception as e:
-            print(f"Failed to get voices for {lang}: {e}")
-            # Use predefined voices as fallback
-            if lang in VOICE_NAME_MAP:
-                result_voices[lang] = VOICE_NAME_MAP[lang]
-    
-    # If no voices found for a language, use our mapping
-    for lang in VOICE_NAME_MAP:
-        if lang not in result_voices:
-            result_voices[lang] = VOICE_NAME_MAP[lang]
-    
-    # Update the global VOICES dictionary
-    VOICES.update(result_voices)
-    return result_voices
-
 def initialize_voices():
     """Initialize voice map with supported languages for fastpitch_hifigan model"""
     global VOICES
     
-    # Start with our predefined voice map
-    VOICES = VOICE_NAME_MAP.copy()
-    
-    # Try to query actual voices if possible (will be added to VOICES)
-    try:
-        query_available_tts_voices()
-    except Exception as e:
-        print(f"Failed to query voices: {e}")
-        # Continue with predefined voices
+    # Languages supported by fastpitch_hifigan
+    languages = ["en-US", "es-ES", "es-US", "it-IT", "de-DE", "zh-CN"]
+    
+    # For each language, create voice entries with different formats to try
+    for lang in languages:
+        # Start with empty list for this language
+        VOICES[lang] = []
+        
+        # Format 1: Just the language code (primary format that usually works)
+        VOICES[lang].append(lang)
+        
+        # Format 2: Language-specific naming in Riva
+        if lang == "en-US":
+            VOICES[lang].extend(["english", "en-US-FastPitch", "english_us"])
+        elif lang == "es-ES":
+            VOICES[lang].extend(["spanish", "es-ES-FastPitch", "spanish_es"])
+        elif lang == "es-US":
+            VOICES[lang].extend(["spanish-us", "es-US-FastPitch", "spanish_us"])
+        elif lang == "it-IT":
+            VOICES[lang].extend(["italian", "it-IT-FastPitch", "italian_it"])
+        elif lang == "de-DE":
+            VOICES[lang].extend(["german", "de-DE-FastPitch", "german_de"])
+        elif lang == "zh-CN":
+            VOICES[lang].extend(["chinese", "zh-CN-FastPitch", "chinese_cn"])
     
     print(f"Initialized TTS voices: {VOICES}")
 
@@ -212,11 +174,8 @@
         'asr_models': ASR_MODELS,
         'tts_models': TTS_MODELS,
         'default_asr_model': DEFAULT_ASR_MODEL,
-        'default_asr_language': DEFAULT_ASR_LANGUAGE,
-        'default_tts_model': DEFAULT_TTS_MODEL,
-        'default_tts_language': DEFAULT_TTS_LANGUAGE
+        'default_asr_language': DEFAULT_ASR_LANGUAGE
     })
->>>>>>> c44165bf
 
 @app.route('/transcribe', methods=['POST'])
 def transcribe():
@@ -433,8 +392,6 @@
         'checked_key_paths': SSL_KEY_PATHS
     })
 
-<<<<<<< HEAD
-=======
 @app.route('/tts/available', methods=['GET'])
 def check_tts_available():
     """Check if TTS functionality is available."""
@@ -491,28 +448,10 @@
         return jsonify({'error': 'No text provided'}), 400
     
     text = data['text']
-    language = data.get('language', DEFAULT_TTS_LANGUAGE)
+    language = data.get('language', 'en-US')
     
     # Get voice for this language from our global dictionary
-    voices = VOICES.get(language, [])
-    
-    # If no voices available for this language, try to query them
-    if not voices:
-        try:
-            query_available_tts_voices()
-            voices = VOICES.get(language, [])
-        except Exception as e:
-            print(f"Error querying voices: {e}")
-    
-    # If still no voices, try the predefined voice map
-    if not voices and language in VOICE_NAME_MAP:
-        voices = VOICE_NAME_MAP[language]
-    
-    # Last fallback - use language code as voice name
-    if not voices:
-        voices = [language]
-    
-    # Use requested voice or the first available voice
+    voices = VOICES.get(language, [language])  # Fallback to language code as voice
     voice = data.get('voice', voices[0] if voices else language)
     
     try:
@@ -523,21 +462,8 @@
             voice_name=voice
         )
         
-        # If failed and we have more voice options, try alternatives
-        if not audio_data and len(voices) > 1:
-            for alt_voice in voices[1:]:
-                print(f"First voice failed, trying alternate voice: {alt_voice}")
-                audio_data = default_client.synthesize_speech(
-                    text=text,
-                    language_code=language,
-                    voice_name=alt_voice
-                )
-                if audio_data:
-                    voice = alt_voice
-                    break
-                
         if not audio_data:
-            return jsonify({'error': 'Failed to synthesize speech with any available voice'}), 500
+            return jsonify({'error': 'Failed to synthesize speech'}), 500
         
         # Create a unique filename
         filename = f"tts_{uuid.uuid4().hex}.wav"
@@ -558,7 +484,7 @@
         })
         
     except Exception as e:
-        return jsonify({'error': f'TTS error: {str(e)}'}), 500
+        return jsonify({'error': f'TTS error: {str(e)}'}, 500)
 
 @app.route('/tts/audio/<filename>', methods=['GET'])
 def get_tts_audio(filename):
@@ -608,7 +534,6 @@
         mimetype='audio/wav'
     )
 
->>>>>>> c44165bf
 def check_ssl_config():
     """Check if SSL certificates exist and are valid."""
     if not os.path.exists(SSL_CERT_FILE):
